--- conflicted
+++ resolved
@@ -1,11 +1,7 @@
 plugins {
   id 'java'
-<<<<<<< HEAD
-  id 'org.springframework.boot' version '3.5.3'
-=======
   id 'checkstyle'
   id 'org.springframework.boot' version '4.0.0-M3'
->>>>>>> 6feeae0f
   id 'io.spring.dependency-management' version '1.1.7'
   id 'org.graalvm.buildtools.native' version '0.11.1'
   id 'org.cyclonedx.bom' version '3.0.0'
